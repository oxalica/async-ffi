//! # FFI-compatible futures
//!
//! In case of an async program with some async plugins, `Future`s need to cross the FFI boundary.
//! But Rust currently doesn't provide stable ABI nor stable layout of related structs like
//! `dyn Future` and `Waker`.
//! With this crate, we can easily wrap async blocks or async functions to make this happen.
//!
//! [`FfiFuture<T>`] provides the same function as `Box<dyn Future<Output = T> + Send>` but FFI-compatible (`repr(C)`).
//! Any future implementing `Send` can be converted to [`FfiFuture<T>`] by calling [`into_ffi`] on it.
//!
//! [`FfiFuture<T>`] also implements `Future<Output = T> + Send`. You can simply `await` a [`FfiFuture<T>`]
//! like a normal `Future` to get the output.
//!
//! There is also a non-`Send` version [`LocalFfiFuture<T>`] working like
//! `Box<dyn Future<Output = T>>`, which can be used for local future or single-threaded targets.
//! It is ABI-compatible to [`FfiFuture<T>`], but it's your duty to guarantee that non-`Send` types
//! never cross thread boundary.
//!
//! ## Example
//!
//! Provide some async functions in library: (plugin side)
//! ```
//! # async fn do_some_io(_: u32) -> u32 { 0 }
//! # async fn do_some_sleep(_: u32) {}
//! // Compile with `crate-type = ["cdylib"]`.
//! use async_ffi::{FfiFuture, FutureExt};
//!
//! #[no_mangle]
//! pub extern "C" fn work(arg: u32) -> FfiFuture<u32> {
//!     async move {
//!         let ret = do_some_io(arg).await;
//!         do_some_sleep(42).await;
//!         ret
//!     }
//!     .into_ffi()
//! }
//! ```
//!
//! Execute async functions from external library: (host or executor side)
//! ```
//! use async_ffi::{FfiFuture, FutureExt};
//!
//! // #[link(name = "myplugin...")]
//! extern "C" {
//!     #[no_mangle]
//!     fn work(arg: u32) -> FfiFuture<u32>;
//! }
//!
//! async fn run_work(arg: u32) -> u32 {
//!     unsafe { work(arg).await }
//! }
//! ```
//!
//! [`FfiFuture<T>`]: type.FfiFuture.html
//! [`LocalFfiFuture<T>`]: type.LocalFfiFuture.html
//! [`into_ffi`]: trait.FutureExt.html#tymethod.into_ffi
#![deny(missing_docs)]
use std::{
    future::Future,
    marker::PhantomData,
    mem::ManuallyDrop,
    pin::Pin,
    process::abort,
    task::{Context, Poll, RawWaker, RawWakerVTable, Waker},
};

/// The ABI version of `FfiFuture` and `LocalFfiFuture`.
/// Every non-compatible ABI change will increase this number.
pub const ABI_VERSION: u32 = 1;

type PollFn<T> = unsafe extern "C" fn(fut_ptr: *mut (), context_ptr: *mut FfiContext) -> FfiPoll<T>;

#[repr(C, u8)]
enum FfiPoll<T> {
    Ready(T),
    Pending,
}

/// The FFI compatible [`std::task::Context`]
#[repr(C)]
pub struct FfiContext<'a> {
    /// This waker is passed as borrow semantic.
    /// The external fn must not `drop` or `wake` it.
    waker_ref: &'a FfiWaker,
}

impl<'a> FfiContext<'a> {
    /// Runs a closure with the [`FfiContext`] as a normal [`std::task::Context`].
    pub unsafe fn with_as_context<T, F: FnOnce(&mut Context) -> T>(&mut self, closure: F) -> T {
        static RUST_WAKER_VTABLE: RawWakerVTable = {
            unsafe fn clone(data: *const ()) -> RawWaker {
                let waker = data.cast::<FfiWaker>();
                let cloned = ((*waker).vtable.clone)(waker);
                RawWaker::new(cloned.cast(), &RUST_WAKER_VTABLE)
            }
            unsafe fn wake(data: *const ()) {
                let waker = data.cast::<FfiWaker>();
                ((*waker).vtable.wake)(waker);
            }
            unsafe fn wake_by_ref(data: *const ()) {
                let waker = data.cast::<FfiWaker>();
                ((*waker).vtable.wake_by_ref)(waker);
            }
            unsafe fn drop(data: *const ()) {
                let waker = data.cast::<FfiWaker>();
                ((*waker).vtable.drop)(waker);
            }
            RawWakerVTable::new(clone, wake, wake_by_ref, drop)
        };

        // The `waker_ref` is borrowed from external context. We must not call drop on it.
        let waker = ManuallyDrop::new(Waker::from_raw(RawWaker::new(
            self.waker_ref as *const _ as *const (),
            &RUST_WAKER_VTABLE,
        )));
        let mut ctx = Context::from_waker(&*waker);

        closure(&mut ctx)
    }
}

/// Helper trait to provide convenience methods for converting a [`std::task::Context`] to [`FfiContext`]
pub trait ContextExt {
    /// Runs a closure with the [`std::task::Context`] as a [`FfiContext`].
    fn with_as_ffi_context<T, F: FnOnce(&mut FfiContext) -> T>(&mut self, closure: F) -> T;
}

impl<'a> ContextExt for Context<'a> {
    fn with_as_ffi_context<T, F: FnOnce(&mut FfiContext) -> T>(&mut self, closure: F) -> T {
        #[repr(C)]
        struct FfiWakerImplOwned {
            vtable: &'static FfiWakerVTable,
            waker: Waker,
        }

        static C_WAKER_VTABLE_OWNED: FfiWakerVTable = {
            unsafe extern "C" fn clone(data: *const FfiWaker) -> *const FfiWaker {
                let waker: Waker = (*data.cast::<FfiWakerImplOwned>()).waker.clone();
                Box::into_raw(Box::new(FfiWakerImplOwned {
                    vtable: &C_WAKER_VTABLE_OWNED,
                    waker,
                }))
                .cast()
            }
            // In this case, we must own `data`. This can only happen on the `CRawWaker` returned from `clone`.
            // Thus the `data` is a `Box<Waker>`.
            unsafe extern "C" fn wake(data: *const FfiWaker) {
                let b = Box::from_raw(data as *mut FfiWakerImplOwned);
                b.waker.wake();
            }
            unsafe extern "C" fn wake_by_ref(data: *const FfiWaker) {
                (*data.cast::<FfiWakerImplOwned>()).waker.wake_by_ref();
            }
            // Same as `wake`.
            unsafe extern "C" fn drop(data: *const FfiWaker) {
                let b = Box::from_raw(data as *mut FfiWakerImplOwned);
                std::mem::drop(b);
            }
            FfiWakerVTable {
                clone,
                wake,
                wake_by_ref,
                drop,
            }
        };

        #[repr(C)]
        struct FfiWakerImplRef {
            vtable: &'static FfiWakerVTable,
            waker: *const Waker,
        }

        static C_WAKER_VTABLE_REF: FfiWakerVTable = {
            unsafe extern "C" fn clone(data: *const FfiWaker) -> *const FfiWaker {
                let waker: Waker = (*(*data.cast::<FfiWakerImplRef>()).waker).clone();
                Box::into_raw(Box::new(FfiWakerImplOwned {
                    vtable: &C_WAKER_VTABLE_OWNED,
                    waker,
                }))
                .cast()
            }
            unsafe extern "C" fn wake_by_ref(data: *const FfiWaker) {
                (*(*data.cast::<FfiWakerImplRef>()).waker).wake_by_ref();
            }
            unsafe extern "C" fn unreachable(_: *const FfiWaker) {
                abort();
            }
            FfiWakerVTable {
                clone,
                wake: unreachable,
                wake_by_ref,
                drop: unreachable,
            }
        };

        let waker = FfiWakerImplRef {
            vtable: &C_WAKER_VTABLE_REF,
            waker: self.waker(),
        };

        let mut ctx = FfiContext {
            waker_ref: unsafe { std::mem::transmute(&waker) },
        };

        closure(&mut ctx)
    }
}

// Inspired by Gary Guo (github.com/nbdd0121)
#[repr(C)]
struct FfiWaker {
    vtable: &'static FfiWakerVTable,
    // Opaque fields after the end of struct.
}

#[derive(PartialEq, Eq, Hash, Clone, Copy)]
#[repr(C)]
struct FfiWakerVTable {
    clone: unsafe extern "C" fn(*const FfiWaker) -> *const FfiWaker,
    wake: unsafe extern "C" fn(*const FfiWaker),
    wake_by_ref: unsafe extern "C" fn(*const FfiWaker),
    drop: unsafe extern "C" fn(*const FfiWaker),
}

/// The FFI compatible future type with `Send` bound.
///
/// See [module level documentation](index.html) for more details.
#[repr(transparent)]
pub struct BorrowingFfiFuture<'a, T>(LocalBorrowingFfiFuture<'a, T>);

/// The FFI compatible future type with `Send` bound and `'static` lifetime,
/// which is needed for most use cases.
///
/// See [module level documentation](index.html) for more details.
pub type FfiFuture<T> = BorrowingFfiFuture<'static, T>;

/// Helper trait to provide conversion from `Future` to `FfiFuture` or `LocalFfiFuture`.
///
/// See [module level documentation](index.html) for more details.
pub trait FutureExt: Future + Sized {
    /// Convert a Rust `Future` implementing `Send` into a FFI-compatible `FfiFuture`.
    fn into_ffi<'a>(self) -> BorrowingFfiFuture<'a, Self::Output>
    where
        Self: Send + 'a,
    {
        BorrowingFfiFuture::new(self)
    }

    /// Convert a Rust `Future` into a FFI-compatible `LocalFfiFuture`.
    fn into_local_ffi<'a>(self) -> LocalBorrowingFfiFuture<'a, Self::Output>
    where
        Self: 'a,
    {
        LocalBorrowingFfiFuture::new(self)
    }
}

impl<F> FutureExt for F where F: Future + Sized {}

impl<'a, T> BorrowingFfiFuture<'a, T> {
    /// Convert a Rust `Future` implementing `Send` into a FFI-compatible `FfiFuture`.
    ///
    /// Usually [`into_ffi`] is preferred and is identical to this method.
    ///
    /// [`into_ffi`]: trait.FutureExt.html#tymethod.into_ffi
    pub fn new<F: Future<Output = T> + Send + 'a>(fut: F) -> Self {
        Self(LocalBorrowingFfiFuture::new(fut))
    }
}

// This is safe since we allow only `Send` Future in `FfiFuture::new`.
unsafe impl<T> Send for BorrowingFfiFuture<'_, T> {}

impl<T> Future for BorrowingFfiFuture<'_, T> {
    type Output = T;

    fn poll(mut self: Pin<&mut Self>, ctx: &mut Context<'_>) -> Poll<Self::Output> {
        Pin::new(&mut self.0).poll(ctx)
    }
}

/// The FFI compatible future type without `Send` bound.
///
/// Non-`Send` `Future`s can only be converted into `LocalFfiFuture`. It is not able to be
/// `spawn`d in a multi-threaded runtime, but is useful for thread-local futures, single-threaded
/// runtimes, or single-threaded targets like `wasm`.
///
/// See [module level documentation](index.html) for more details.
#[repr(C)]
pub struct LocalBorrowingFfiFuture<'a, T> {
    fut_ptr: *mut (),
    poll_fn: PollFn<T>,
    drop_fn: unsafe extern "C" fn(*mut ()),
    _marker: PhantomData<&'a ()>,
}

/// The FFI compatible future type without `Send` bound but with `'static` lifetime.
///
/// See [module level documentation](index.html) for more details.
pub type LocalFfiFuture<T> = LocalBorrowingFfiFuture<'static, T>;

impl<'a, T> LocalBorrowingFfiFuture<'a, T> {
    /// Convert a Rust `Future` into a FFI-compatible `LocalFfiFuture`.
    ///
    /// Usually [`into_local_ffi`] is preferred and is identical to this method.
    ///
    /// [`into_local_ffi`]: trait.FutureExt.html#tymethod.into_local_ffi
    pub fn new<F: Future<Output = T> + 'a>(fut: F) -> Self {
        unsafe extern "C" fn poll_fn<F: Future>(
            fut_ptr: *mut (),
            context_ptr: *mut FfiContext,
        ) -> FfiPoll<F::Output> {
            let fut_pin = Pin::new_unchecked(&mut *fut_ptr.cast::<F>());
<<<<<<< HEAD
            let mut ctx = Context::from_waker(&*waker);
            match F::poll(fut_pin, &mut ctx) {
                Poll::Ready(v) => FfiPoll::Ready(v),
                Poll::Pending => FfiPoll::Pending,
            }
=======
            (*context_ptr).with_as_context(|ctx| F::poll(fut_pin, ctx).into())
>>>>>>> 3ff0bfbe
        }

        unsafe extern "C" fn drop_fn<T>(ptr: *mut ()) {
            drop(Box::from_raw(ptr.cast::<T>()));
        }

        let ptr = Box::into_raw(Box::new(fut));
        Self {
            fut_ptr: ptr.cast(),
            poll_fn: poll_fn::<F>,
            drop_fn: drop_fn::<F>,
            _marker: PhantomData,
        }
    }
}

impl<T> Drop for LocalBorrowingFfiFuture<'_, T> {
    fn drop(&mut self) {
        unsafe { (self.drop_fn)(self.fut_ptr) };
    }
}

impl<T> Future for LocalBorrowingFfiFuture<'_, T> {
    type Output = T;

    fn poll(self: Pin<&mut Self>, ctx: &mut Context<'_>) -> Poll<Self::Output> {
<<<<<<< HEAD
        #[repr(C)]
        struct FfiWakerImplOwned {
            vtable: &'static FfiWakerVTable,
            waker: Waker,
        }

        static C_WAKER_VTABLE_OWNED: FfiWakerVTable = {
            unsafe extern "C" fn clone(data: *const FfiWaker) -> *const FfiWaker {
                let waker: Waker = (*data.cast::<FfiWakerImplOwned>()).waker.clone();
                Box::into_raw(Box::new(FfiWakerImplOwned {
                    vtable: &C_WAKER_VTABLE_OWNED,
                    waker,
                }))
                .cast()
            }
            // In this case, we must own `data`. This can only happen on the `CRawWaker` returned from `clone`.
            // Thus the `data` is a `Box<Waker>`.
            unsafe extern "C" fn wake(data: *const FfiWaker) {
                let b = Box::from_raw(data as *mut FfiWakerImplOwned);
                b.waker.wake();
            }
            unsafe extern "C" fn wake_by_ref(data: *const FfiWaker) {
                (*data.cast::<FfiWakerImplOwned>()).waker.wake_by_ref();
            }
            // Same as `wake`.
            unsafe extern "C" fn drop(data: *const FfiWaker) {
                let b = Box::from_raw(data as *mut FfiWakerImplOwned);
                std::mem::drop(b);
            }
            FfiWakerVTable {
                clone,
                wake,
                wake_by_ref,
                drop,
            }
        };

        #[repr(C)]
        struct FfiWakerImplRef {
            vtable: &'static FfiWakerVTable,
            waker: *const Waker,
        }

        static C_WAKER_VTABLE_REF: FfiWakerVTable = {
            unsafe extern "C" fn clone(data: *const FfiWaker) -> *const FfiWaker {
                let waker: Waker = (*(*data.cast::<FfiWakerImplRef>()).waker).clone();
                Box::into_raw(Box::new(FfiWakerImplOwned {
                    vtable: &C_WAKER_VTABLE_OWNED,
                    waker,
                }))
                .cast()
            }
            unsafe extern "C" fn wake_by_ref(data: *const FfiWaker) {
                (*(*data.cast::<FfiWakerImplRef>()).waker).wake_by_ref();
            }
            unsafe extern "C" fn unreachable(_: *const FfiWaker) {
                abort();
            }
            FfiWakerVTable {
                clone,
                wake: unreachable,
                wake_by_ref,
                drop: unreachable,
            }
        };

        let waker = FfiWakerImplRef {
            vtable: &C_WAKER_VTABLE_REF,
            waker: ctx.waker(),
        };
        let mut ctx = FfiContext {
            waker_ref: &waker as *const _ as *const FfiWaker,
        };
        match unsafe { (self.poll_fn)(self.fut_ptr, &mut ctx) } {
            FfiPoll::Ready(v) => Poll::Ready(v),
            FfiPoll::Pending => Poll::Pending,
        }
=======
        ctx.with_as_ffi_context(|ctx| unsafe { (self.poll_fn)(self.fut_ptr, ctx) }.into())
>>>>>>> 3ff0bfbe
    }
}<|MERGE_RESOLUTION|>--- conflicted
+++ resolved
@@ -70,9 +70,12 @@
 
 type PollFn<T> = unsafe extern "C" fn(fut_ptr: *mut (), context_ptr: *mut FfiContext) -> FfiPoll<T>;
 
+/// The FFI compatible [`std::task::Poll`]
 #[repr(C, u8)]
-enum FfiPoll<T> {
+pub enum FfiPoll<T> {
+    /// Represents that a value is immediately ready.
     Ready(T),
+    /// Represents that a value is not ready yet.
     Pending,
 }
 
@@ -256,6 +259,35 @@
 }
 
 impl<F> FutureExt for F where F: Future + Sized {}
+
+impl<T> FfiPoll<T> {
+    /// Converts a [`std::task::Poll`] to the [`FfiPoll`]
+    pub fn from_poll(poll: Poll<T>) -> Self {
+        match poll {
+            Poll::Ready(r) => Self::Ready(r),
+            Poll::Pending => Self::Pending,
+        }
+    }
+    /// Converts a [`FfiPoll`] back to the [`std::task::Poll`]
+    pub fn into_poll(self) -> Poll<T> {
+        match self {
+            Self::Ready(r) => Poll::Ready(r),
+            Self::Pending => Poll::Pending,
+        }
+    }
+}
+
+impl<T> From<Poll<T>> for FfiPoll<T> {
+    fn from(poll: Poll<T>) -> Self {
+        Self::from_poll(poll)
+    }
+}
+
+impl<T> From<FfiPoll<T>> for Poll<T> {
+    fn from(ffi_poll: FfiPoll<T>) -> Self {
+        ffi_poll.into_poll()
+    }
+}
 
 impl<'a, T> BorrowingFfiFuture<'a, T> {
     /// Convert a Rust `Future` implementing `Send` into a FFI-compatible `FfiFuture`.
@@ -311,15 +343,7 @@
             context_ptr: *mut FfiContext,
         ) -> FfiPoll<F::Output> {
             let fut_pin = Pin::new_unchecked(&mut *fut_ptr.cast::<F>());
-<<<<<<< HEAD
-            let mut ctx = Context::from_waker(&*waker);
-            match F::poll(fut_pin, &mut ctx) {
-                Poll::Ready(v) => FfiPoll::Ready(v),
-                Poll::Pending => FfiPoll::Pending,
-            }
-=======
             (*context_ptr).with_as_context(|ctx| F::poll(fut_pin, ctx).into())
->>>>>>> 3ff0bfbe
         }
 
         unsafe extern "C" fn drop_fn<T>(ptr: *mut ()) {
@@ -346,86 +370,6 @@
     type Output = T;
 
     fn poll(self: Pin<&mut Self>, ctx: &mut Context<'_>) -> Poll<Self::Output> {
-<<<<<<< HEAD
-        #[repr(C)]
-        struct FfiWakerImplOwned {
-            vtable: &'static FfiWakerVTable,
-            waker: Waker,
-        }
-
-        static C_WAKER_VTABLE_OWNED: FfiWakerVTable = {
-            unsafe extern "C" fn clone(data: *const FfiWaker) -> *const FfiWaker {
-                let waker: Waker = (*data.cast::<FfiWakerImplOwned>()).waker.clone();
-                Box::into_raw(Box::new(FfiWakerImplOwned {
-                    vtable: &C_WAKER_VTABLE_OWNED,
-                    waker,
-                }))
-                .cast()
-            }
-            // In this case, we must own `data`. This can only happen on the `CRawWaker` returned from `clone`.
-            // Thus the `data` is a `Box<Waker>`.
-            unsafe extern "C" fn wake(data: *const FfiWaker) {
-                let b = Box::from_raw(data as *mut FfiWakerImplOwned);
-                b.waker.wake();
-            }
-            unsafe extern "C" fn wake_by_ref(data: *const FfiWaker) {
-                (*data.cast::<FfiWakerImplOwned>()).waker.wake_by_ref();
-            }
-            // Same as `wake`.
-            unsafe extern "C" fn drop(data: *const FfiWaker) {
-                let b = Box::from_raw(data as *mut FfiWakerImplOwned);
-                std::mem::drop(b);
-            }
-            FfiWakerVTable {
-                clone,
-                wake,
-                wake_by_ref,
-                drop,
-            }
-        };
-
-        #[repr(C)]
-        struct FfiWakerImplRef {
-            vtable: &'static FfiWakerVTable,
-            waker: *const Waker,
-        }
-
-        static C_WAKER_VTABLE_REF: FfiWakerVTable = {
-            unsafe extern "C" fn clone(data: *const FfiWaker) -> *const FfiWaker {
-                let waker: Waker = (*(*data.cast::<FfiWakerImplRef>()).waker).clone();
-                Box::into_raw(Box::new(FfiWakerImplOwned {
-                    vtable: &C_WAKER_VTABLE_OWNED,
-                    waker,
-                }))
-                .cast()
-            }
-            unsafe extern "C" fn wake_by_ref(data: *const FfiWaker) {
-                (*(*data.cast::<FfiWakerImplRef>()).waker).wake_by_ref();
-            }
-            unsafe extern "C" fn unreachable(_: *const FfiWaker) {
-                abort();
-            }
-            FfiWakerVTable {
-                clone,
-                wake: unreachable,
-                wake_by_ref,
-                drop: unreachable,
-            }
-        };
-
-        let waker = FfiWakerImplRef {
-            vtable: &C_WAKER_VTABLE_REF,
-            waker: ctx.waker(),
-        };
-        let mut ctx = FfiContext {
-            waker_ref: &waker as *const _ as *const FfiWaker,
-        };
-        match unsafe { (self.poll_fn)(self.fut_ptr, &mut ctx) } {
-            FfiPoll::Ready(v) => Poll::Ready(v),
-            FfiPoll::Pending => Poll::Pending,
-        }
-=======
         ctx.with_as_ffi_context(|ctx| unsafe { (self.poll_fn)(self.fut_ptr, ctx) }.into())
->>>>>>> 3ff0bfbe
     }
 }